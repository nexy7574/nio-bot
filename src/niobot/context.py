import logging
import time
import typing

import nio

from .utils.string_view import ArgumentView

if typing.TYPE_CHECKING:
    from .attachment import BaseAttachment
    from .client import NioBot
    from .commands import Command


__all__ = ("Context", "ContextualResponse")

logger = logging.getLogger(__name__)


class ContextualResponse:
    """Context class for managing replies.

    Usage of this function is not required, however it is a useful utility."""

    def __init__(self, ctx: "Context", response: nio.RoomSendResponse):
        self.ctx = ctx
        self._response = response

    def __repr__(self):
        return "<ContextualResponse ctx={0.ctx!r} response={0.response!r}>".format(self)

    @property
    def message(self) -> typing.Optional[nio.RoomMessageText]:
        """Fetches the current message for this response"""
        result = self.ctx.client.get_cached_message(self._response.event_id)
        if result:
            return result[1]
        else:
            logger.warning("Original response for context %r was not found in cache, unable to modify.", self.ctx)

    async def reply(self, *args) -> "ContextualResponse":
        """
        Replies to the current response.

        This does NOT reply to the original invoking message.

        :param args: args to pass to send_message
        :return: a new ContextualResponse object.
        """

        return ContextualResponse(
            self.ctx, await self.ctx.client.send_message(self.ctx.room, *args, reply_to=self._response.event_id)
        )

    async def edit(self, content: str, **kwargs) -> "ContextualResponse":
        """
        Edits the current response.

        :param content: The new content to edit with
        :param kwargs: Any extra arguments to pass to Client.edit_message
        :return: self
        """
        await self.ctx.client.edit_message(self.ctx.room, self._response.event_id, content, **kwargs)
        return self

    async def delete(self, reason: typing.Optional[str] = None) -> None:
        """
        Redacts the current response.

        :param reason: An optional reason for the redaction
        :return: None, as there will be no more response.
        """
        await self.ctx.client.delete_message(self.ctx.room, self._response.event_id, reason=reason)


class Context:
    """Event-based context for a command callback"""

    def __init__(
        self,
        _client: "NioBot",
        room: nio.MatrixRoom,
        event: nio.RoomMessageText,
        command: "Command",
        *,
<<<<<<< HEAD
        invoking_string: typing.Optional[str] = None,
=======
        invoking_prefix: typing.Optional[str] = None,
        invoking_string: str = None,
>>>>>>> 72ee5944
    ):
        self._init_ts = time.time()
        self._client = _client
        self._room = room
        self._event = event
        self._command = command
        self.invoking_prefix = invoking_prefix
        self._invoking_string = invoking_string
        to_parse = event.body

        if invoking_string:
            try:
                to_parse = event.body[len(invoking_string) :]
            except IndexError:
                to_parse = ""
        self._args = ArgumentView(to_parse)
        self._args.parse_arguments()
        self._original_response = None

        # property aliases
        self.bot = self.client
        self.msg = self.event = self.message
        self.arguments = self.args

    def __repr__(self):
        return "<Context room={0.room!r} event={0.event!r} command={0.command!r}>".format(self)

    def __eq__(self, other):
        if not isinstance(other, Context):
            return False
        return self.room == other.room and self.event == other.event and self.command == other.command

    @property
    def room(self) -> nio.MatrixRoom:
        """The room that the event was dispatched in"""
        return self._room

    @property
    def client(self) -> "NioBot":
        """The current instance of the client"""
        return self._client

    @property
    def command(self) -> "Command":
        """The current command being invoked"""
        return self._command

    @property
    def args(self) -> list[str]:
        """Each argument given to this command"""
        return self._args.arguments

    @property
    def message(self) -> nio.RoomMessageText:
        """The current message"""
        return self._event

    @property
    def original_response(self) -> typing.Optional[nio.RoomSendResponse]:
        """The result of Context.reply(), if it exists."""
        return self._original_response

    @property
    def latency(self) -> float:
        """Returns the current event's latency in milliseconds."""
        return self.client.latency(self.event, received_at=self._init_ts)

    async def respond(
        self, content: typing.Optional[str] = None, file: typing.Optional["BaseAttachment"] = None
    ) -> ContextualResponse:
        """
        Responds to the current event.

        :param content: The text to reply with
        :param file: A file to reply with
        :return:
        """
        result = await self.client.send_message(self.room, content, file, self.message)
        return ContextualResponse(self, result)<|MERGE_RESOLUTION|>--- conflicted
+++ resolved
@@ -83,12 +83,8 @@
         event: nio.RoomMessageText,
         command: "Command",
         *,
-<<<<<<< HEAD
-        invoking_string: typing.Optional[str] = None,
-=======
         invoking_prefix: typing.Optional[str] = None,
         invoking_string: str = None,
->>>>>>> 72ee5944
     ):
         self._init_ts = time.time()
         self._client = _client
