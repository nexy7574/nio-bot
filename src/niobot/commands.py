--- conflicted
+++ resolved
@@ -515,14 +515,9 @@
     return decorator
 
 
-<<<<<<< HEAD
 def event(name: typing.Optional[typing.Union[str, typing.Type[nio.Event]]] = None) -> Callable:
     """
     Allows you to register event listeners in modules.
-=======
-def event(name: typing.Optional[typing.Union[str, nio.Event]] = None) -> Callable:
-    """Allows you to register event listeners in modules.
->>>>>>> 1a40a87a
 
     :param name: the name of the event (no `on_` prefix)
     :return:
